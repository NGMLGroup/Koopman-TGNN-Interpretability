import torch
import tsl
import h5py
import os

import requests
import numpy as np
from io import BytesIO
import warnings

from tsl.datasets import PvUS
from models.DynGraphESN import DynGESNModel
from models.DynGraphConvRNN import DynGraphModel
from tqdm import tqdm
from einops import rearrange
from numpy import loadtxt, ndarray
from torch_geometric.utils import add_self_loops
from torch.utils.data import Dataset
import sys



class H5Dataset(torch.utils.data.Dataset):
    def __init__(self, file_path, input_key, target_key):
        self.file_path = file_path
        self.input_key = input_key
        self.target_key = target_key

        with h5py.File(file_path, "r") as h5_file:
            self.inputs = h5_file[input_key][:]
            self.targets = h5_file[target_key][:]

    def __len__(self):
        return len(self.inputs)

    def __getitem__(self, index):
        input_data = torch.from_numpy(self.inputs[index])
        if isinstance(self.targets[index], ndarray):
            target_data = torch.from_numpy(self.targets[index])
        else:
            target_data = torch.tensor(self.targets[index])
        sample = {'x': input_data, 'y': target_data}
        return input_data, target_data
    

class DynGraphDataset(Dataset):
    def __init__(self, edge_indexes, node_labels, graph_labels):
        self.edge_indexes = edge_indexes
        self.node_labels = node_labels
        self.graph_labels = graph_labels

    def __len__(self):
        return len(self.edge_indexes)

    def __getitem__(self, idx):
        return (tsl.data.data.Data(input={'x': self.node_labels[idx]},
                                  target={'y': self.graph_labels[idx]},
                                  edge_index=self.edge_indexes[idx]),
                self.graph_labels[idx])
    

def run_dyn_gesn_PV(file_path, threshold, config, device, zones=['west'], freq='H', verbose=False):
    """
    Runs the DynGESN model on the PVUS dataset and saves the results to an H5 file.

    Args:
        file_path (str): The path to the H5 file where the results will be saved.
        threshold (float): The threshold value for connectivity.
        config (dict): The configuration parameters for the DynGESN model.
        device (str): The device to run the model on.
        zones (list, optional): The list of zones to consider. Defaults to ['west'].
        freq (str, optional): The frequency of the data. Defaults to 'H'.
        verbose (bool, optional): Whether to print progress messages. Defaults to False.
    """

    dataset = PvUS(root="dataset/pv_us", zones=zones, freq=freq)
    node_index = [i for i in range(0, 200)]
    dataset = dataset.reduce(node_index=node_index)
    sim = dataset.get_similarity("distance")
    connectivity = dataset.get_connectivity(threshold=threshold,
                                            include_self=False,
                                            normalize_axis=1,
                                            layout="edge_index")

    horizon = 24
    torch_dataset = tsl.data.SpatioTemporalDataset(target=dataset.dataframe(),
                                                    connectivity=connectivity,
                                                    mask=dataset.mask,
                                                    horizon=horizon,
                                                    window=1,
                                                    stride=1)

    sample = torch_dataset[0].to(device)

    _, _, feat_size = sample.input.x.shape

    model = DynGESNModel(input_size=feat_size,
                        reservoir_size=config['reservoir_size'],
                        input_scaling=config['input_scaling'],
                        reservoir_layers=config['reservoir_layers'],
                        leaking_rate=config['leaking_rate'],
                        spectral_radius=config['spectral_radius'],
                        density=config['density'],
                        reservoir_activation=config['reservoir_activation'],
                        alpha_decay=config['alpha_decay']).to(device)
    
    
    # Save the model to a file
    model_file_path = "models/saved/DynGESN.pt"
    torch.save(model.state_dict(), model_file_path)
    if verbose:
        print(f"Model saved to {model_file_path}")

    inputs = []
    labels = []

    if verbose:
        print("Running DynGESN model...")

    for i, sample in enumerate(tqdm(torch_dataset)):
        sample = sample.to(device)
        output = model(sample.input.x, sample.input.edge_index, sample.input.edge_weight)[:,:,-1,:]
        inputs.append(output.detach().cpu())
        labels.append(sample.target.y.detach().cpu())

    if verbose:
        print("DynGESN model run complete.")

    # Save the torch_dataset to the H5 file
    if verbose:
        print("Saving results to H5 file...")

    inputs = torch.stack(inputs, dim=0).squeeze()
    inputs = rearrange(inputs, 'b n f -> b n f')
    labels = torch.stack(labels, dim=0)[:, -1, :, :]

    with h5py.File(file_path, "w") as h5_file:
        h5_file.create_dataset("input", data=inputs)
        h5_file.create_dataset("label", data=labels)
    
    if verbose:
        print("Saved results to H5 file.")


def process_PVUS(config, device, threshold=0.7, train_ratio=0.7, test_ratio=0.2, batch_size=32, ignore_file=True, zones=['west'], freq='H', verbose=False):
    """
    Process the PVUS dataset and return dataloaders for training, testing and validation subsets.

    Args:
        config (dict): The configuration parameters for the DynGESN model.
        device (str): The device to run the model on.
        threshold (float): The threshold value for connectivity.
        train_ratio (float, optional): The ratio of samples to be used for training. Defaults to 0.7.
        test_ratio (float, optional): The ratio of samples to be used for testing. Defaults to 0.2.
        batch_size (int, optional): The batch size for the dataloaders. Defaults to 32.
        ignore_file (bool, optional): Whether to ignore the file if it already exists. Defaults to True.
        zones (list, optional): The zones to be processed. Defaults to ['west'].
        freq (str, optional): The frequency of the data. Defaults to 'H'.
        verbose (bool, optional): Whether to print progress messages. Defaults to False.

    Returns:
        tuple: A tuple containing the train dataloader, test dataloader and validation dataloader.
    """

    # Specify the path to the H5 file
    file_path = "dataset/pv_us/processed/" + zones[0] + "_" + freq + ".h5"

    if not os.path.exists(file_path) or ignore_file:
        run_dyn_gesn_PV(file_path, threshold, config, device, zones, freq, verbose=verbose)
    
    dataset = H5Dataset(file_path, "input", "label")
    
    # Calculate the number of samples for each split
    num_samples = len(dataset)
    train_size = int(train_ratio * num_samples)
    test_size = int(test_ratio * num_samples)

    # Define the dataloaders for each subset
    train_dataset = torch.utils.data.Subset(dataset, list(range(train_size)))
    val_dataset = torch.utils.data.Subset(dataset, list(range(train_size, num_samples-test_size)))
    test_dataset = torch.utils.data.Subset(dataset, list(range(num_samples-test_size, num_samples)))
    
    train_dataloader = torch.utils.data.DataLoader(train_dataset, batch_size=batch_size, shuffle=False)
    test_dataloader = torch.utils.data.DataLoader(val_dataset, batch_size=batch_size, shuffle=False)
    val_dataloader = torch.utils.data.DataLoader(test_dataset, batch_size=batch_size, shuffle=False)

    return train_dataloader, test_dataloader, val_dataloader


def load_classification_dataset(name, b_add_self_loops=True):
    # Specify the folder path
    folder_path = f"dataset/{name}/"

    # Get the list of file names in the folder
    file_names = [f"{name}_A.txt", f"{name}_edge_attributes.txt", 
                  f"{name}_graph_indicator.txt", f"{name}_graph_labels.txt"]

    # Initialize an empty list to store the data
    data = []

    # Iterate over the file names
    for file_name in file_names:
        # Construct the file path
        file_path = os.path.join(folder_path, file_name)
        
        # Read the content of the file
        content = loadtxt(file_path, delimiter=',')
        
        # Convert the content to a torch tensor
        tensor = torch.from_numpy(content)
        
        # Append the tensor to the data list
        data.append(tensor)

    A, edge_attr, graph_idx, graph_labels = data

    num_nodes = A.max().int()
    num_graphs = graph_idx.max().int()

    # Read node labels from file
    file_path = os.path.join(folder_path, f"{name}_node_labels.txt")
    file = open(file_path, 'r')
    lines = file.readlines()

    lines = [list(map(int, line.strip().split(','))) for line in lines]

    timesteps = 106 # FIXME: is it different for each dataset?

    node_label = torch.zeros((timesteps, num_nodes, 1))

    # Assign node labels based on the content of the file
    for n in range(num_nodes):
        if len(lines[n]) == 2 or (len(lines[n]) == 4 and lines[n][0] == lines[n][2]):
            node_label[:, n, 0] = torch.ones((timesteps)) * lines[n][-1]
        elif len(lines[n]) == 4:
            node_label[:lines[n][2]-1, n, 0] = torch.ones((lines[n][2]-1)) * lines[n][1]
            node_label[lines[n][2]:, n, 0] = torch.ones((timesteps - lines[n][2])) * lines[n][3]

    # Split node labels based on graph index
    node_labels = [node_label[:, graph_idx == i,:] for i in range(1, num_graphs + 1)]

    edge_index = (A.T - 1).int()

    # Split edge index and edge attributes based on graph index
    # Node indices need to be translated to 0-based indices
    num_nodes_per_graph = torch.cumsum(
                            torch.cat([
                                torch.tensor([0]), # first graph doesn't need to be translated
                                torch.unique(graph_idx, return_counts=True)[1]
                                ]), 
                            dim=0)
    edge_index_split = [(edge_index[:, (graph_idx[edge_index[0,:].long()].int() - 1) == i] - num_nodes_per_graph[i]).long() for i in range(0, num_graphs)]
    edge_attr_split = [edge_attr[(graph_idx[edge_index[0,:].long()].int() - 1) == i] for i in range(0, num_graphs)]

    edge_indexes = []

    # Split edge indexes based on timesteps
    for edge_index, edge_attr in zip(edge_index_split, edge_attr_split):
        edge_indexes.append([edge_index[:, edge_attr == t] for t in range(1, timesteps+1)])
    
    # Add self-loops for each graph, for each time-step
    if b_add_self_loops:
        for g in tqdm(range(len(edge_indexes))):
            for t in range(len(edge_indexes[g])):
                edge_indexes[g][t], _ = add_self_loops(edge_indexes[g][t], num_nodes=num_nodes_per_graph[g+1])

    return edge_indexes, node_labels, graph_labels


def run_dyn_gesn_classification(file_path, config, device, verbose=False):
    # Load dataset
    edge_indexes, node_labels, graph_labels = load_classification_dataset(config['dataset'], config['add_self_loops'])

    # Define the model
    feat_size = 1
    model = DynGESNModel(input_size=feat_size,
                            reservoir_size=config['reservoir_size'],
                            input_scaling=config['input_scaling'],
                            reservoir_layers=config['reservoir_layers'],
                            leaking_rate=config['leaking_rate'],
                            spectral_radius=config['spectral_radius'],
                            density=config['density'],
                            reservoir_activation=config['reservoir_activation'],
                            alpha_decay=config['alpha_decay'],
                            b_leaking_rate=config['b_leaking_rate']).to(device)

    # Save the model to a file
    model_file_path = "models/saved/DynGESN.pt"
    torch.save(model.state_dict(), model_file_path)
    if verbose:
        print(f"Model saved to {model_file_path}")

    inputs = []
    labels = []
    states = []
    node_states = []

    if verbose:
        print("Running DynGESN model...")

    for n in tqdm(range(len(node_labels))):
        sample = tsl.data.data.Data(input={'x': node_labels[n]},
                    target={'y': graph_labels[n]},
                    edge_index=edge_indexes[n]).to(device)
        output = model(sample.input.x, sample.edge_index, None)
        output = rearrange(output, 't n l f -> t n (l f)')
        inputs.append(output.detach().cpu().sum(dim=1)[-1,:])
        states.append(output.detach().cpu().sum(dim=1))
        node_states.append(output.detach().cpu().numpy())
        labels.append(sample.target.y.detach().cpu())

    if verbose:
        print("DynGESN model run complete.")

    # Save the torch_dataset to the H5 file
    if verbose:
        print("Saving results to H5 file...")

    inputs = torch.stack(inputs, dim=0).squeeze()
    states = torch.stack(states, dim=0).squeeze()
    labels = torch.stack(labels, dim=0)

    if not os.path.exists(file_path):
        os.makedirs(file_path)

    with h5py.File(file_path + "dataset.h5", "w") as h5_file:
        h5_file.create_dataset("input", data=inputs)
        h5_file.create_dataset("label", data=labels)

    with h5py.File(file_path + "states.h5", "w") as h5_file:
        h5_file.create_dataset("states", data=states)
        h5_file.create_dataset("label", data=labels)
    
    if verbose:
        print("Saved results to H5 file.")
    
    return node_states


<<<<<<< HEAD
def run_dyn_crnn_classification(file_path, config, device, verbose=False):
    # Load dataset
    edge_indexes, node_labels, graph_labels = load_classification_dataset(config['dataset'], config['add_self_loops'])
    dataset = DynGraphDataset(edge_indexes, node_labels, graph_labels)

    # Define the model
    input_size = 1
    model = DynGraphModel(input_size=input_size,
                            hidden_size=config['hidden_size'],
                            rnn_layers=config['rnn_layers'],
                            readout_layers=config['readout_layers'],
                            cell_type=config['cell_type'],
                            cat_states_layers=config['cat_states_layers']).to(device)

    # Load the model from the file
    model_filepath = f'models/saved/dynConvRNN_{config["dataset"]}.pt'
    if not os.path.exists(model_filepath):
        raise FileNotFoundError(f"Model file '{model_filepath}' not found. Train the model first.")
    model.load_state_dict(torch.load(model_filepath))
    model = model.to(device)
    model.eval()

    labels = []
    outputs = []
    states = []
    node_states = []

    if verbose:
        print("Running DynCRNN model...")

    for data in tqdm(dataset):
        input, label = data

        # Move the inputs and labels to the device
        input = input.to(device)
        label = label.to(device)

        # Run the model
        initial_memory = torch.cuda.memory_allocated(device)
        output, h = model(input.input.x.unsqueeze(0), input.edge_index, None)
        outputs.append(output.squeeze().cpu())
        states.append(h.sum(dim=-2).squeeze().cpu())
        labels.append(label.cpu())
        node_states.append(h.squeeze().cpu())
        after_memory = torch.cuda.memory_allocated(device)

        # Print the memory occupied by the model
        tqdm.write(f"Used memory: {after_memory - initial_memory}")
        

    if verbose:
        print("DynCRNN model run complete.")

    # Save the torch_dataset to the H5 file
    if verbose:
        print("Saving results to H5 file...")

    inputs = torch.stack(inputs, dim=0).squeeze() # FIXME: This is the prediction, should I change name?
    states = torch.stack(states, dim=0).squeeze()
    labels = torch.stack(labels, dim=0)

    if not os.path.exists(file_path):
        os.makedirs(file_path)

    with h5py.File(file_path + "dataset_DynCRNN.h5", "w") as h5_file:
        h5_file.create_dataset("input", data=inputs)
        h5_file.create_dataset("label", data=labels)

    with h5py.File(file_path + "states_DynCRNN.h5", "w") as h5_file:
        h5_file.create_dataset("states", data=states)
        h5_file.create_dataset("label", data=labels)
    
    if verbose:
        print("Saved results to H5 file.")
    
    return node_states


def process_classification_dataset(config, model, device, ignore_file=True, verbose=False):

=======
def process_classification_dataset(config, device, ignore_file=True, verbose=False):
    # FIXME: fix the ignore_file, when false it doesn't work due to node_states
>>>>>>> 7dbdf776
    # Specify the path to the H5 file
    file_path = f"dataset/{config['dataset']}/processed/"

    if model=="DynGESN":
        if not os.path.exists(file_path + f"dataset_{model}.h5") or not os.path.exists(file_path + "states.h5") or ignore_file:
            node_states = run_dyn_gesn_classification(file_path, config, device, verbose=verbose)
    elif model=="DynCRNN":
        if not os.path.exists(file_path + f"dataset_{model}.h5") or ignore_file:
            node_states = run_dyn_crnn_classification(file_path, config, device, verbose=verbose)
    else:
        raise ValueError(f"Model {model} not supported.")
    
    dataset = H5Dataset(file_path + f"dataset_{model}.h5", "input", "label")
    states = H5Dataset(file_path + f"states_{model}.h5", "states", "label")

    return dataset, states, node_states



class DataLoader:
    """
    Datasets of multi-variate time-series from paper
    https://arxiv.org/abs/1803.07870
    """

    def __init__(self):
        self.datasets = {
            'AtrialFibrillation': ('https://zenodo.org/records/10852712/files/AF.npz?download=1', 'Multivariate time series classification.\nSamples: 5008 (4823 training, 185 test)\nFeatures: 2\nClasses: 3\nTime series length: 45'),
            'ArabicDigits': ('https://zenodo.org/records/10852747/files/ARAB.npz?download=1', 'Multivariate time series classification.\nSamples: 8800 (6600 training, 2200 test)\nFeatures: 13\nClasses: 10\nTime series length: 93'),
            'Auslan': ('https://zenodo.org/records/10839959/files/Auslan.npz?download=1', 'Multivariate time series classification.\nSamples: 2565 (1140 training, 1425 test)\nFeatures: 22\nClasses: 95\nTime series length: 136'),
            'CharacterTrajectories': ('https://zenodo.org/records/10852786/files/CHAR.npz?download=1', 'Multivariate time series classification.\nSamples: 2858 (300 training, 2558 test)\nFeatures: 3\nClasses: 20\nTime series length: 205'),
            'CMUsubject16': ('https://zenodo.org/records/10852831/files/CMU.npz?download=1', 'Multivariate time series classification.\nSamples: 58 (29 training, 29 test)\nFeatures: 62\nClasses: 2\nTime series length: 580'),
            'ECG2D': ('https://zenodo.org/records/10839881/files/ECG_2D.npz?download=1', 'Multivariate time series classification.\nSamples: 200 (100 training, 100 test)\nFeatures: 2\nClasses: 2\nTime series length: 152'),
            'Japanese_Vowels': ('https://zenodo.org/records/10837602/files/Japanese_Vowels.npz?download=1', 'Multivariate time series classification.\nSamples: 640 (270 training, 370 test)\nFeatures: 12\nClasses: 9\nTime series length: 29'),
            'KickvsPunch': ('https://zenodo.org/records/10852865/files/KickvsPunch.npz?download=1', 'Multivariate time series classification.\nSamples: 26 (16 training, 10 test)\nFeatures: 62\nClasses: 2\nTime series length: 841'),
            'Libras': ('https://zenodo.org/records/10852531/files/LIB.npz?download=1', 'Multivariate time series classification.\nSamples: 360 (180 training, 180 test)\nFeatures: 2\nClasses: 15\nTime series length: 45'),
            'NetFlow': ('https://zenodo.org/records/10840246/files/NET.npz?download=1', 'Multivariate time series classification.\nSamples: 1337 (803 training, 534 test)\nFeatures: 4\nClasses: 2\nTime series length: 997'),
            'RobotArm': ('https://zenodo.org/records/10852893/files/Robot.npz?download=1', 'Multivariate time series classification.\nSamples: 164 (100 training, 64 test)\nFeatures: 6\nClasses: 5\nTime series length: 15'),
            'UWAVE': ('https://zenodo.org/records/10852667/files/UWAVE.npz?download=1', 'Multivariate time series classification.\nSamples: 628 (200 training, 428 test)\nFeatures: 3\nClasses: 8\nTime series length: 315'),
            'Wafer': ('https://zenodo.org/records/10839966/files/Wafer.npz?download=1', 'Multivariate time series classification.\nSamples: 1194 (298 training, 896 test)\nFeatures: 6\nClasses: 2\nTime series length: 198'),
            'Chlorine': ('https://zenodo.org/records/10840284/files/CHLO.npz?download=1', 'Univariate time series classification.\nSamples: 4307 (467 training, 3840 test)\nFeatures: 1\nClasses: 3\nTime series length: 166'), 
            'Phalanx': ('https://zenodo.org/records/10852613/files/PHAL.npz?download=1', 'Univariate time series classification.\nSamples: 539 (400 training, 139 test)\nFeatures: 1\nClasses: 3\nTime series length: 80'),
            'SwedishLeaf': ('https://zenodo.org/records/10840000/files/SwedishLeaf.npz?download=1', 'Univariate time series classification.\nSamples: 1125 (500 training, 625 test)\nFeatures: 1\nClasses: 15\nTime series length: 128'),
        }

    def available_datasets(self, details=False):
        print("Available datasets:\n")
        for alias, (_, description) in self.datasets.items():
            if details:
                print(f"{alias}\n-----------\n{description}\n")
            else:
                print(alias)

    def get_data(self, alias):

        if alias not in self.datasets:
            raise ValueError(f"Dataset {alias} not found.")

        url, _ = self.datasets[alias]
        response = requests.get(url)
        if response.status_code == 200:

            data = np.load(BytesIO(response.content))
            Xtr = data['Xtr']  # shape is [N,T,V]
            if len(Xtr.shape) < 3:
                Xtr = np.atleast_3d(Xtr)
            Ytr = data['Ytr']  # shape is [N,1]
            Xte = data['Xte']
            if len(Xte.shape) < 3:
                Xte = np.atleast_3d(Xte)
            Yte = data['Yte']
            n_classes_tr = len(np.unique(Ytr))
            n_classes_te = len(np.unique(Yte))
            if n_classes_tr != n_classes_te:
                warnings.warn(f"Number of classes in training and test sets do not match for {alias} dataset.")
            print(f"Loaded {alias} dataset.\nNumber of classes: {n_classes_tr}\nData shapes:\n  Xtr: {Xtr.shape}\n  Ytr: {Ytr.shape}\n  Xte: {Xte.shape}\n  Yte: {Yte.shape}")

            return (Xtr, Ytr, Xte, Yte)
        else:
            print(f"Failed to download {alias} dataset.")
            return None<|MERGE_RESOLUTION|>--- conflicted
+++ resolved
@@ -337,7 +337,6 @@
     return node_states
 
 
-<<<<<<< HEAD
 def run_dyn_crnn_classification(file_path, config, device, verbose=False):
     # Load dataset
     edge_indexes, node_labels, graph_labels = load_classification_dataset(config['dataset'], config['add_self_loops'])
@@ -417,11 +416,7 @@
 
 
 def process_classification_dataset(config, model, device, ignore_file=True, verbose=False):
-
-=======
-def process_classification_dataset(config, device, ignore_file=True, verbose=False):
     # FIXME: fix the ignore_file, when false it doesn't work due to node_states
->>>>>>> 7dbdf776
     # Specify the path to the H5 file
     file_path = f"dataset/{config['dataset']}/processed/"
 
